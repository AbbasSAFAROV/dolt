--- conflicted
+++ resolved
@@ -103,13 +103,9 @@
 
 	if err != nil {
 		if err == doltdb.ErrInvalidAncestorSpec {
-<<<<<<< HEAD
 			return nil, errhand.BuildDError("'%s' could not resolve ancestor spec", cSpecStr).Build()
-=======
-			return nil, errhand.BuildDError("'%s' is an invalid ancestor spec", cs.ASpec.SpecStr).Build()
 		} else if err == doltdb.ErrBranchNotFound {
 			return nil, errhand.BuildDError("unknown branch in commit spec: '%s'", cSpecStr).Build()
->>>>>>> 4c70fc5e
 		} else if doltdb.IsNotFoundErr(err) {
 			return nil, errhand.BuildDError("'%s' not found", cSpecStr).Build()
 		} else if err == doltdb.ErrFoundHashNotACommit {
